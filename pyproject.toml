--- conflicted
+++ resolved
@@ -4,11 +4,7 @@
 
 [project]
 name = "ahp_graph"
-<<<<<<< HEAD
-version = "1.0.3"
-=======
-version = "2.0.3"
->>>>>>> 83a47f83
+version = "1.0.4"
 authors = [{ name="lpsmodsim", email="modsim@lps.umd.edu" }]
 description = "Attributed Hierarchical Port Graph"
 readme = "README.md"
