--- conflicted
+++ resolved
@@ -4,11 +4,7 @@
 
 [project]
 name = "ahp_graph"
-<<<<<<< HEAD
-version = "1.0.4"
-=======
-version = "2.0.4"
->>>>>>> 968dd225
+version = "1.0.5"
 authors = [{ name="lpsmodsim", email="modsim@lps.umd.edu" }]
 description = "Attributed Hierarchical Port Graph"
 readme = "README.md"
