--- conflicted
+++ resolved
@@ -1,14 +1,8 @@
 """Simple example of two Python functions playing pingpong with messages."""
 
-<<<<<<< HEAD
-from AHPGraph import *
-from AHPGraph.examples.pingpong.architecture import architecture
-=======
 from ahp_graph.DeviceGraph import *
 from ahp_graph.SSTGraph import *
 from architecture import architecture
-from typing import Callable, Optional
->>>>>>> 8ad06444
 
 
 class Ping():
