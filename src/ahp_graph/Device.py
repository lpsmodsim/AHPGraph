#!/usr/bin/env python3

"""
This module represents a Device.

There are decorators for annotating which library the device can be found
in along with port labels.

The most important feature is that a Device can be an assembly, meaning it is
constructed of other Devices. This combined with the DeviceGraph allows for
hierarchical representations of a graph.
"""

import collections


class PortInfo(dict):
    """
    PortInfo is a dictionary describing what ports a Device can have.

    PortInfo contains information such as port type, limit on the number of
    connections, whether the port is required, and formatting info.
    PortInfo is a class variable which defines the available ports for all
    instances of a specific Device. DevicePort represents an actual instance of
    a port on a Device.
    """

<<<<<<< HEAD
    def add(self, name: str, ptype: str = None, limit: int = 1,
            required: bool = True, format: str = '.#') -> None:
=======
    def add(self, name: str, ptype: str = None, limit: Optional[int] = 1,
            required: bool = True, format: str = '.p#') -> None:
>>>>>>> 83a47f83
        """Add a port definition to the dictionary."""
        self[name] = (limit, ptype, required, format)


class DevicePort:
    """
    A DevicePort represents an instance of a port on a Device.

    DevicePort contains a Device reference, a port name, and an
    optional port number.
    It can also reference the other DevicePort that it is linked to.
    """

    def __init__(self, device: 'Device', name: str,
                 number: int = None) -> None:
        """Initialize the device, name, port number."""
        self.device = device
        self.name = name
        self.number = number
        self.link = None

    def get_name(self) -> str:
        """Return a string representation of the port name and number."""
        if self.number is None:
            return self.name
        else:
            sf = self.device.portinfo[self.name][3].split('#')
            return f"{self.name}{sf[0]}{self.number}{sf[1]}"

    def __repr__(self) -> str:
        """Return a string representation of this DevicePort."""
        return f"{self.device.name}.{self.get_name()}"


class Device:
    """
    Device is the base class for a node in a DeviceGraph.

    A Device may be represented by an model or may be an assembly
    of other Devices. If an assembly, then the Device must define
    an expand() method that returns a DeviceGraph that implements the Device.

    Devices may contain submodules which allow for parameterization of
    functionality similar to a lambda function (ex. SST subcomponents). This
    is done by creating a Device to represent the submodule and then adding
    it into another Device.

    The variables library and portinfo are class variables that can be set on
    the definition of a new Device class. The variable attr is a dictionary of
    attributes that can be used as both a class variable and an instance
    variable. Attributes that are common among all instances of a Device can
    be set in the definition of that Device and instance attributes can be
    added to the class attributes on specific instances of the Device.
    """

    library = None
    portinfo = PortInfo()
    attr = dict()

    def __init__(self, name: str, model: str = None,
                 attr: dict = None) -> None:
        """
        Initialize the Device.

        Initialize with the unique name, model, and optional
        dictionary of attributes which are used as model parameters.
        """
        self.name = name
        if self.attr:
            if attr is not None:
                self.attr = {**self.attr, **attr}
        elif attr is not None:
            self.attr = attr
        self.ports = collections.defaultdict(dict)
        self.subs = set()
        self.subOwner = None
        self.partition = None
        self.type = self.__class__.__name__
        self.model = model
        if self.library is None and not hasattr(self, "expand"):
            raise RuntimeError(f"Assemblies must define expand(): {self.type}")

    def set_partition(self, rank: int, thread: int = None) -> None:
        """Assign a rank and optional thread to this device."""
        self.partition = (rank, thread)

    def add_submodule(self, device: 'Device', slotName: str,
                      slotIndex: int = None) -> None:
        """
        Add a submodule to this Device.

        Both the submodule and this Device must have libraries.
        Note that all submodules must be added to the Device before
        the Device is added to a DeviceGraph.
        """
        if self.library is None or device.library is None:
            raise RuntimeError(f"Submodule and parent must have libraries:"
                               f" {device.name}, {self.name}")
        device.subOwner = self
        self.subs.add((device, slotName, slotIndex))

    def __getattr__(self, port: str) -> 'DevicePort':
        """
        Enable ports to be treated as variables.

        As a convenience, we allow ports to be named as an attribute on the
        class (e.g., Device.Input instead of Device.port("Input").
        If the port is not defined, then we thrown an exception.
        """
        info = self.portinfo.get(port)
        if info is None:
            raise RuntimeError(f"Unknown port in {self.name}: {port}")

        elif info[0] == 1:
            return self.port(port)
        else:
            return lambda x: self.port(port, x)

    def port(self, port: str, number: int = None) -> 'DevicePort':
        """
        Return a DevicePort object representing the port on this Device.

        If a Single port, then make sure we do not have a port number.
        If the port has not already been defined, then add it.

        If a limited or multi port, determine the port number.  If
        number is None, then create a new port at the end of the current
        list.  Make sure we do not create too many connections if limited.
        Finally, if the port has not already been defined, then create it.
        """
        info = self.portinfo.get(port)
        if info is None:
            raise RuntimeError(f"Unknown port in {self.name}: {port}")

        elif info[0] == 1:
            # Single Port, don't use port numbers
            if number is not None:
                print(f"WARNING! Single port ({port}) being provided a port"
                      f" number ({number})")
            if port not in self.ports:
                self.ports[port][-1] = DevicePort(self, port)
            return self.ports[port][-1]

        else:
            # Multi Port, use port numbers and check the provided limit
            if number is None:
                number = len(self.ports[port])
            if info[0] is not None:
                if number >= info[0]:
                    raise RuntimeError(f"Too many connections ({number}):"
                                       f" {port} (limit {info[0]})")
            if number not in self.ports[port]:
                self.ports[port][number] = DevicePort(self, port, number)
            return self.ports[port][number]

    def get_category(self) -> str:
        """Return the category for this Device (type, model)."""
        if self.model is not None:
            return f"{self.type}_{self.model}"
        return self.type

    def label_ports(self) -> str:
        """Return the port labels for a graphviz record style node."""
        if len(self.ports) == 0:
            return ''
        label = '{'
        for port in self.ports:
            label += f"<{port}> {port}|"
        return label[:-1] + '}'

    def __repr__(self) -> str:
        """Return a description of the Device."""
        lines = list()
        lines.append(f"Device = {self.type}")
        lines.append(f"\tname = {self.name}")
        if self.model:
            lines.append(f"\tmodel = {self.model}")
        if self.library:
            lines.append(f"\tlibrary = {self.library}")
        else:
            lines.append(f"\tassembly = True")
        if self.partition:
            lines.append(f"\tpartition = {self.partition}")
        if self.subOwner is not None:
            lines.append(f"\tsubmoduleParent = {self.subOwner.name}")

        if self.portinfo:
            lines.append(f"\tPorts:")
            for port in sorted(self.portinfo):
                lines.append(f"\t\t{port} = {self.portinfo[port]}")
        if self.attr:
            lines.append(f"\tAttributes:")
            for key in sorted(self.attr):
                lines.append(f"\t\t{key} = {self.attr[key]}")
        if self.subs:
            lines.append(f"\tSubmodules:")
            for sub in sorted(self.subs, key=lambda x: (x[1], x[2])):
                lines.append(f"\t\t{sub[1]}:{sub[2]} -> {sub[0].name}")

        return "\n".join(lines)<|MERGE_RESOLUTION|>--- conflicted
+++ resolved
@@ -25,13 +25,8 @@
     a port on a Device.
     """
 
-<<<<<<< HEAD
     def add(self, name: str, ptype: str = None, limit: int = 1,
-            required: bool = True, format: str = '.#') -> None:
-=======
-    def add(self, name: str, ptype: str = None, limit: Optional[int] = 1,
             required: bool = True, format: str = '.p#') -> None:
->>>>>>> 83a47f83
         """Add a port definition to the dictionary."""
         self[name] = (limit, ptype, required, format)
 
