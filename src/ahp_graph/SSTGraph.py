--- conflicted
+++ resolved
@@ -102,42 +102,6 @@
             self.follow_links(rank, True)
             self.__write_model(f"{directory}/{name}{rank}.json", nranks,
                                program_options)
-
-<<<<<<< HEAD
-    def __partition_graph(self, nranks: int) -> list:
-        """
-        Store all the devices and links for a given rank.
-
-        Return a list of pairs of the form (Device-set, link-dict),
-        where each list entry corresponds to a particular processor rank.
-        It is faster to partition the graph once rather than search it
-        O(p) times.
-        """
-        partition = [(set(), dict()) for p in range(nranks)]
-
-        for p0, p1 in self.links:
-            link = frozenset({p0, p1})
-            t = self.links[link]
-            d0 = p0.device
-            d1 = p1.device
-            while d0.subOwner is not None:
-                d0 = d0.subOwner
-            while d1.subOwner is not None:
-                d1 = d1.subOwner
-            r0 = d0.partition[0]
-            r1 = d1.partition[0]
-
-            partition[r0][0].add(d0)
-            partition[r0][0].add(d1)
-            partition[r0][1][link] = t
-            if r0 != r1:
-                partition[r1][0].add(d0)
-                partition[r1][0].add(d1)
-                partition[r1][1][link] = t
-        return partition
-=======
-    pType = list[tuple[set[Device], dict[frozenset, str]]]
->>>>>>> 968dd225
 
     @staticmethod
     def __encode(attr: dict,
@@ -239,14 +203,8 @@
         # Return a map of component names to components.
         return n2c
 
-<<<<<<< HEAD
-    def __write_model(self, filename: str, nranks: int, devices: set,
-                      links: dict,
+    def __write_model(self, filename: str, nranks: int,
                       program_options: dict = None) -> None:
-=======
-    def __write_model(self, filename: str, nranks: int,
-                      program_options: dict[str, Any] = None) -> None:
->>>>>>> 968dd225
         """Write this DeviceGraph out as JSON."""
         model = dict()
 
