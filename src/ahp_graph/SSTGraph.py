#!/usr/bin/env python3

"""This module extends a DeviceGraph to enable SST Simulation output."""

import os
import orjson
from .Device import *
from .DeviceGraph import *


class SSTGraph(DeviceGraph):
    """
    SSTGraph is an extension to DeviceGraph that lets you build or write JSON.

    SSTGraph will flatten the graph when building or writing JSON. You probably
    want to do these last since they modify the DeviceGraph itself
    """

    def __init__(self, graph: DeviceGraph) -> None:
        """Point at the DeviceGraph variables."""
        self.expanding = None
        self.attr = graph.attr
        self.devices = graph.devices
        self.names = graph.names
        self.links = graph.links
        self.ports = graph.ports

    def build(self, nranks: int = 1) -> dict:
        """
        Build the SST graph.

        Return a dictionary of component names to SST component objects.
        If you have an extremely large graph, it is recommended that you use
        ahp_graph to do the graph partitioning instead of letting SST do it. You
        can do this by using the Device.set_partition() function and then
        setting nranks in this function to the total number of ranks used
        """
        # only import sst when we are going to build the graph
        import sst

        # If this is serial or sst is doing the partitioning,
        # generate the entire graph
        if nranks == 1:
            self.flatten()
            self.verify_links()
            return self.__build_model(False)

        # Find the partition information and build the model for this rank
        else:
            sst.setProgramOption("partitioner", "sst.self")
            rank = sst.getMyMPIRank()
            # If this is an extra rank, don't do anything
            if rank >= nranks:
                return dict()

            self.check_partition()
            self.flatten(rank=rank)
            # need to verify before we follow links because pruning
            # may make the overall graph invalid
            # (it will be valid for the current rank)
            self.verify_links()
            self.follow_links(rank, True)
            return self.__build_model(True)

<<<<<<< HEAD
    def write_json(self, filename: str, nranks: int = 1,
                   program_options: dict = None) -> None:
=======
    def write_json(self, name: str, nranks: int = 1,
                   directory: str = 'output',
                   program_options: dict[str, Any] = None) -> None:
>>>>>>> 83a47f83
        """
        Generate the JSON and write it to the specified filename.

        All output will be stored in a folder specified by the directory parameter
        The program_options dictionary provides a way to pass SST
        program options, such as timebase and stopAtCycle.

        If you have an extremely large graph, it is recommended that you use
        ahp_graph to do the graph partitioning instead of letting SST do it. You
        can do this by using the Device.set_partition() function and then
        setting nranks in this function to the total number of ranks used
        """
        if not os.path.exists(directory):
            os.makedirs(directory)

        self.flatten()
        self.verify_links()

        # If this is serial or sst is doing the partitioning,
        # just write the whole thing
        if nranks == 1:
            self.__write_model(f"{directory}/{name}.json", nranks,
                               self.devices, self.links, program_options)

        # Write a JSON file for each rank
        else:
            self.check_partition()
            partition = self.__partition_graph(nranks)
            for rank in range(nranks):
                self.__write_model(f"{directory}/{name}{rank}.json", nranks,
                                   partition[rank][0], partition[rank][1],
                                   program_options)

    def __partition_graph(self, nranks: int) -> list:
        """
        Store all the devices and links for a given rank.

        Return a list of pairs of the form (Device-set, link-dict),
        where each list entry corresponds to a particular processor rank.
        It is faster to partition the graph once rather than search it
        O(p) times.
        """
        partition = [(set(), dict()) for p in range(nranks)]

        for p0, p1 in self.links:
            link = frozenset({p0, p1})
            t = self.links[link]
            d0 = p0.device
            d1 = p1.device
            while d0.subOwner is not None:
                d0 = d0.subOwner
            while d1.subOwner is not None:
                d1 = d1.subOwner
            r0 = d0.partition[0]
            r1 = d1.partition[0]

            partition[r0][0].add(d0)
            partition[r0][0].add(d1)
            partition[r0][1][link] = t
            if r0 != r1:
                partition[r1][0].add(d0)
                partition[r1][0].add(d1)
                partition[r1][1][link] = t
        return partition

    @staticmethod
    def __encode(attr: dict,
                 stringify: bool = False) -> dict:
        """
        Convert attributes into SST Params.

        SST only supports primitive types (bool, int, float) and lists of those
        types as parameters; everything else we will convert via JSON.
        If the attribute contains a __to_json__ method, then we will call it.
        Ignore bad conversions.
        """

        def supported_f(x) -> bool:
            """Return whether the type is supported by SST."""
            return isinstance(x, (bool, float, int, str))

        params = dict()
        for (key, val) in attr.items():
            native = supported_f(val)
            if not native and isinstance(val, list):
                native = all(map(supported_f, val))

            if native:
                params[key] = val if not stringify else str(val)
            elif hasattr(val, "__to_json__"):
                params[key] = val.__to_json__()
            else:
                try:
                    # serialize the value to json bytes,
                    # then decode to a string
                    b = orjson.dumps(val, option=orjson.OPT_INDENT_2)
                    params[key] = b.decode('utf-8')
                except Exception:
                    pass

        return params

    def __build_model(self, self_partition: bool) -> dict:
        """Generate the model for the SST program."""
        # only import sst when we are going to build the graph inside of sst
        import sst
        n2c = dict()

        # Set up global parameters.
        global_params = self.__encode(self.attr)
        for (key, val) in global_params.items():
            sst.addGlobalParam(key, key, val)

        def recurseSubcomponents(dev: Device, comp: 'sst.Component') -> None:
            """Add subcomponents to the Device."""
            for (d1, n1, s1) in dev.subs:
                if d1.library is None:
                    raise RuntimeError(f"No SST library: {d1.name}")
                if s1 is None:
                    c1 = comp.setSubComponent(n1, d1.library)
                else:
                    c1 = comp.setSubComponent(n1, d1.library, s1)
                d1.attr.update({'type': d1.type, 'model': d1.model})
                c1.addParams(self.__encode(d1.attr))
                n2c[d1.name] = c1
                for key in global_params:
                    c1.addGlobalParamSet(key)
                if len(d1.subs) > 0:
                    recurseSubcomponents(d1, c1)

        # First, we instantiate all of the components with
        # their attributes. Ignore Devices that have no library defined
        for d0 in self.devices:
            if d0.subOwner is None and d0.library is not None:
                c0 = sst.Component(d0.name, d0.library)
                d0.attr.update({'type': d0.type, 'model': d0.model})
                c0.addParams(self.__encode(d0.attr))
                # Set the component partition if we are self-partitioning
                if self_partition:
                    thread = (0 if d0.partition[1] is None
                              else d0.partition[1])
                    c0.setRank(d0.partition[0], thread)
                n2c[d0.name] = c0
                for key in global_params:
                    c0.addGlobalParamSet(key)
                recurseSubcomponents(d0, c0)

        # Second, link the component ports using graph links
        for p0, p1 in self.links:
            t = self.links[frozenset({p0, p1})]
            if p0.device.library is not None and p1.device.library is not None:
                c0 = n2c[p0.device.name]
                c1 = n2c[p1.device.name]
                s0 = p0.get_name()
                s1 = p1.get_name()
                if str(p0) < str(p1):
                    link = sst.Link(f'{p0}__{t}__{p1}')
                else:
                    link = sst.Link(f'{p1}__{t}__{p0}')
                latency = t if t != '0s' else '1ps'
                link.connect((c0, s0, latency), (c1, s1, latency))

        # Return a map of component names to components.
        return n2c

    def __write_model(self, filename: str, nranks: int, devices: set,
                      links: dict,
                      program_options: dict = None) -> None:
        """Write this DeviceGraph out as JSON."""
        model = dict()

        # Write the program options to the model.
        if program_options is None:
            model["program_options"] = dict()
        else:
            model["program_options"] = dict(program_options)

        # If running in parallel, then set up the SST SELF partitioner.
        if nranks > 1:
            model["program_options"]["partitioner"] = "sst.self"

        # Set up global parameters.
        global_params = self.__encode(self.attr, True)
        model["global_params"] = dict()
        for (key, val) in global_params.items():
            model["global_params"][key] = dict({key: val})
        global_set = list(global_params.keys())

        def recurseSubcomponents(dev: Device) -> list:
            """Add subcomponents to the Device."""
            subcomponents = list()
            for (d1, n1, s1) in dev.subs:
                if d1.library is None:
                    raise RuntimeError(f"No library: {d1.name}")
                
                d1.attr.update({'type': d1.type, 'model': d1.model})
                item = {
                        "slot_name": n1,
                        "type": d1.library,
                        "slot_number": s1,
                        "params": self.__encode(d1.attr, True),
                        "params_global_sets": global_set,
                    }
                if len(d1.subs) > 0:
                    item["subcomponents"] = recurseSubcomponents(d1)
                subcomponents.append(item)
            return subcomponents

        # Define all the components. We define the name, type, parameters,
        # and global parameters. Ignore Devices that have no library defined
        components = list()
        for d0 in devices:
            if d0.subOwner is None and d0.library is not None:
                d0.attr.update({'type': d0.type, 'model': d0.model})
                component = {
                    "name": d0.name,
                    "type": d0.library,
                    "params": self.__encode(d0.attr, True),
                    "params_global_sets": global_set,
                }
                if nranks > 1:
                    component["partition"] = {
                        "rank": d0.partition[0],
                        "thread": (0 if d0.partition[1] is None
                                   else d0.partition[1]),
                    }

                subcomponents = recurseSubcomponents(d0)
                if len(subcomponents) > 0:
                    component["subcomponents"] = subcomponents
                components.append(component)

        model["components"] = components

        # Now define the links between components.
        linksJSON = list()
        for p0, p1 in links:
            if p0.device.library is not None and p1.device.library is not None:
                t = links[frozenset({p0, p1})]
                latency = t if t != '0s' else '1ps'
                if str(p0) < str(p1):
                    name = f'{p0}__{t}__{p1}'
                else:
                    name = f'{p1}__{t}__{p0}'
                linksJSON.append(
                    {
                        "name": name,
                        "left": {
                            "component": p0.device.name,
                            "port": p0.get_name(),
                            "latency": latency,
                        },
                        "right": {
                            "component": p1.device.name,
                            "port": p1.get_name(),
                            "latency": latency,
                        },
                    }
                )

        model["links"] = linksJSON

        with open(filename, "wb") as jfile:
            jfile.write(orjson.dumps(model, option=orjson.OPT_INDENT_2))<|MERGE_RESOLUTION|>--- conflicted
+++ resolved
@@ -62,14 +62,9 @@
             self.follow_links(rank, True)
             return self.__build_model(True)
 
-<<<<<<< HEAD
-    def write_json(self, filename: str, nranks: int = 1,
-                   program_options: dict = None) -> None:
-=======
     def write_json(self, name: str, nranks: int = 1,
                    directory: str = 'output',
-                   program_options: dict[str, Any] = None) -> None:
->>>>>>> 83a47f83
+                   program_options: dict = None) -> None:
         """
         Generate the JSON and write it to the specified filename.
 
